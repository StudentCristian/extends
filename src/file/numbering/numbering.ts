--- conflicted
+++ resolved
@@ -29,14 +29,10 @@
 export class Numbering extends XmlComponent {
     private readonly abstractNumberingMap = new Map<string, AbstractNumbering>();
     private readonly concreteNumberingMap = new Map<string, ConcreteNumbering>();
-<<<<<<< HEAD
     // eslint-disable-next-line @typescript-eslint/no-explicit-any
     private readonly referenceConfigMap = new Map<string, Record<string, any>>();
-=======
-    private readonly referenceConfigMap = new Map<string, object>();
     private readonly abstractNumUniqueNumericId = abstractNumUniqueNumericIdGen();
     private readonly concreteNumUniqueNumericId = concreteNumUniqueNumericIdGen();
->>>>>>> b59fa6bb
 
     public constructor(options: INumberingOptions) {
         super("w:numbering");
