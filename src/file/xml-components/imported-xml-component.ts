<<<<<<< HEAD
// tslint:disable:no-any
// tslint:disable:variable-name
import { IXmlableObject, XmlComponent } from "./";
=======
import { XmlComponent, IXmlableObject } from ".";
import * as fastXmlParser from "fast-xml-parser";
import { flatMap } from "lodash";

export const parseOptions = {
    ignoreAttributes: false,
    attributeNamePrefix: "",
    attrNodeName: "_attr",
};

/**
 * Converts the given xml element (in json format) into XmlComponent.
 * Note: If element is array, them it will return ImportedXmlComponent[]. Example for given:
 * element = [
 *  { w:t: "val 1"},
 *  { w:t: "val 2"}
 * ]
 * will return
 * [
 *   ImportedXmlComponent { rootKey: "w:t", root: [ "val 1" ]},
 *   ImportedXmlComponent { rootKey: "w:t", root: [ "val 2" ]}
 * ]
 *
 * @param elementName name (rootKey) of the XmlComponent
 * @param element the xml element in json presentation
 */
export function convertToXmlComponent(elementName: string, element: any): ImportedXmlComponent | ImportedXmlComponent[] {
    const xmlElement = new ImportedXmlComponent(elementName, element._attr);
    if (Array.isArray(element)) {
        const out: any[] = [];
        element.forEach((itemInArray) => {
            out.push(convertToXmlComponent(elementName, itemInArray));
        });
        return flatMap(out);
    } else if (typeof element === "object") {
        Object.keys(element)
            .filter((key) => key !== "_attr")
            .map((item) => convertToXmlComponent(item, element[item]))
            .forEach((converted) => {
                if (Array.isArray(converted)) {
                    converted.forEach(xmlElement.push.bind(xmlElement));
                } else {
                    xmlElement.push(converted);
                }
            });
    } else if (element !== "") {
        xmlElement.push(element);
    }
    return xmlElement;
}
>>>>>>> b8b5d186

/**
 * Represents imported xml component from xml file.
 */
export class ImportedXmlComponent extends XmlComponent {
    private _attr: any;

    constructor(rootKey: string, attr?: any) {
        super(rootKey);

        if (attr) {
            this._attr = attr;
        }
    }

    /**
     * Transforms the object so it can be converted to xml. Example:
     * <w:someKey someAttr="1" otherAttr="11">
     *    <w:child childAttr="2">
     *    </w:child>
     * </w:someKey>
     * {
     *   'w:someKey': [
     *      {
     *          _attr: {
     *              someAttr: "1",
     *              otherAttr: "11"
     *          }
     *      },
     *      {
     *          'w:child': [
     *              {
     *                  _attr: {
     *                      childAttr: "2"
     *                  }
     *              }
     *           ]
     *      }
     *    ]
     * }
     */
    public prepForXml(): IXmlableObject {
        const result = super.prepForXml();
        if (!!this._attr) {
            if (!Array.isArray(result[this.rootKey])) {
                result[this.rootKey] = [result[this.rootKey]];
            }
            result[this.rootKey].unshift({ _attr: this._attr });
        }
        return result;
    }

    public push(xmlComponent: XmlComponent): void {
        this.root.push(xmlComponent);
    }

    /**
     * Converts the xml string to a XmlComponent tree.
     *
     * @param importedContent xml content of the imported component
     */
    static fromXmlString(importedContent: string): ImportedXmlComponent {
        const imported = fastXmlParser.parse(importedContent, parseOptions);
        const elementName = Object.keys(imported)[0];

        const converted = convertToXmlComponent(elementName, imported[elementName]);

        if (Array.isArray(converted) && converted.length > 1) {
            throw new Error("Invalid conversion, input must be one element.");
        }
        return Array.isArray(converted) ? converted[0] : converted;
    }
}

/**
 * Used for the attributes of root element that is being imported.
 */
export class ImportedRootElementAttributes extends XmlComponent {
    constructor(private _attr: any) {
        super("");
    }

    public prepForXml(): IXmlableObject {
        return {
            _attr: this._attr,
        };
    }
}<|MERGE_RESOLUTION|>--- conflicted
+++ resolved
@@ -1,8 +1,3 @@
-<<<<<<< HEAD
-// tslint:disable:no-any
-// tslint:disable:variable-name
-import { IXmlableObject, XmlComponent } from "./";
-=======
 import { XmlComponent, IXmlableObject } from ".";
 import * as fastXmlParser from "fast-xml-parser";
 import { flatMap } from "lodash";
@@ -53,7 +48,6 @@
     }
     return xmlElement;
 }
->>>>>>> b8b5d186
 
 /**
  * Represents imported xml component from xml file.
@@ -61,11 +55,10 @@
 export class ImportedXmlComponent extends XmlComponent {
     private _attr: any;
 
-    constructor(rootKey: string, attr?: any) {
+    constructor(rootKey: string, _attr?: any) {
         super(rootKey);
-
-        if (attr) {
-            this._attr = attr;
+        if (_attr) {
+            this._attr = _attr;
         }
     }
 
@@ -95,7 +88,7 @@
      *    ]
      * }
      */
-    public prepForXml(): IXmlableObject {
+    prepForXml(): IXmlableObject {
         const result = super.prepForXml();
         if (!!this._attr) {
             if (!Array.isArray(result[this.rootKey])) {
@@ -106,7 +99,7 @@
         return result;
     }
 
-    public push(xmlComponent: XmlComponent): void {
+    push(xmlComponent: XmlComponent) {
         this.root.push(xmlComponent);
     }
 
