<<<<<<< HEAD
import * as fs from "fs";
import * as sizeOf from "image-size";
import * as path from "path";

import { IDrawingOptions } from "../drawing";
=======
>>>>>>> 0f6f79eb
import { File } from "../file";
import { ImageParagraph } from "../paragraph";
import { IMediaData } from "./data";
import { Image } from "./image";

interface IHackedFile {
    currentRelationshipId: number;
}

export class Media {
<<<<<<< HEAD
    public static addImage(file: File, filePath: string, drawingOptions?: IDrawingOptions): Image {
        // Workaround to expose id without exposing to API
        const exposedFile = (file as {}) as IHackedFile;
        const mediaData = file.Media.addMedia(filePath, exposedFile.currentRelationshipId++);
        file.DocumentRelationships.createRelationship(
            mediaData.referenceId,
            "http://schemas.openxmlformats.org/officeDocument/2006/relationships/image",
            `media/${mediaData.fileName}`,
        );
        return new Image(new ImageParagraph(mediaData, drawingOptions));
    }

    public static addImageFromBuffer(file: File, buffer: Buffer, width?: number, height?: number, drawingOptions?: IDrawingOptions): Image {
        // Workaround to expose id without exposing to API
        const exposedFile = (file as {}) as IHackedFile;
        const mediaData = file.Media.addMediaFromBuffer(
            `${Media.generateId()}.png`,
            buffer,
            exposedFile.currentRelationshipId++,
            width,
            height,
        );
=======
    public static addImage(file: File, buffer: Buffer | string | Uint8Array | ArrayBuffer, width?: number, height?: number): Image {
        // Workaround to expose id without exposing to API
        const exposedFile = (file as {}) as IHackedFile;
        const mediaData = file.Media.addMedia(buffer, exposedFile.currentRelationshipId++, width, height);
>>>>>>> 0f6f79eb
        file.DocumentRelationships.createRelationship(
            mediaData.referenceId,
            "http://schemas.openxmlformats.org/officeDocument/2006/relationships/image",
            `media/${mediaData.fileName}`,
        );

        return new Image(new ImageParagraph(mediaData, drawingOptions));
    }

    private static generateId(): string {
        // https://gist.github.com/6174/6062387
        return (
            Math.random()
                .toString(36)
                .substring(2, 15) +
            Math.random()
                .toString(36)
                .substring(2, 15)
        );
    }

    private readonly map: Map<string, IMediaData>;

    constructor() {
        this.map = new Map<string, IMediaData>();
    }

    public getMedia(key: string): IMediaData {
        const data = this.map.get(key);

        if (data === undefined) {
            throw new Error(`Cannot find image with the key ${key}`);
        }

        return data;
    }

    public addMedia(
        buffer: Buffer | string | Uint8Array | ArrayBuffer,
        referenceId: number,
        width: number = 100,
        height: number = 100,
    ): IMediaData {
        const key = `${Media.generateId()}.png`;

        return this.createMedia(
            key,
            referenceId,
            {
                width: width,
                height: height,
            },
            buffer,
        );
    }

    private createMedia(
        key: string,
        relationshipsCount: number,
        dimensions: { width: number; height: number },
        data: Buffer | string | Uint8Array | ArrayBuffer,
        filePath?: string,
    ): IMediaData {
        if (typeof data === "string") {
            data = this.convertDataURIToBinary(data);
        }

        const imageData = {
            referenceId: this.map.size + relationshipsCount + 1,
            stream: data,
            path: filePath,
            fileName: key,
            dimensions: {
                pixels: {
                    x: Math.round(dimensions.width),
                    y: Math.round(dimensions.height),
                },
                emus: {
                    x: Math.round(dimensions.width * 9525),
                    y: Math.round(dimensions.height * 9525),
                },
            },
        };

        this.map.set(key, imageData);

        return imageData;
    }

    public get Array(): IMediaData[] {
        const array = new Array<IMediaData>();

        this.map.forEach((data) => {
            array.push(data);
        });

        return array;
    }

    private convertDataURIToBinary(dataURI: string): Uint8Array {
        // https://gist.github.com/borismus/1032746
        // https://github.com/mafintosh/base64-to-uint8array
        const BASE64_MARKER = ";base64,";

        const base64Index = dataURI.indexOf(BASE64_MARKER) + BASE64_MARKER.length;

        if (typeof atob === "function") {
            return new Uint8Array(
                atob(dataURI.substring(base64Index))
                    .split("")
                    .map((c) => c.charCodeAt(0)),
            );
        } else {
            const b = require("buf" + "fer");
            return new b.Buffer(dataURI, "base64");
        }
    }
}<|MERGE_RESOLUTION|>--- conflicted
+++ resolved
@@ -1,11 +1,4 @@
-<<<<<<< HEAD
-import * as fs from "fs";
-import * as sizeOf from "image-size";
-import * as path from "path";
-
 import { IDrawingOptions } from "../drawing";
-=======
->>>>>>> 0f6f79eb
 import { File } from "../file";
 import { ImageParagraph } from "../paragraph";
 import { IMediaData } from "./data";
@@ -16,35 +9,11 @@
 }
 
 export class Media {
-<<<<<<< HEAD
-    public static addImage(file: File, filePath: string, drawingOptions?: IDrawingOptions): Image {
-        // Workaround to expose id without exposing to API
-        const exposedFile = (file as {}) as IHackedFile;
-        const mediaData = file.Media.addMedia(filePath, exposedFile.currentRelationshipId++);
-        file.DocumentRelationships.createRelationship(
-            mediaData.referenceId,
-            "http://schemas.openxmlformats.org/officeDocument/2006/relationships/image",
-            `media/${mediaData.fileName}`,
-        );
-        return new Image(new ImageParagraph(mediaData, drawingOptions));
-    }
 
-    public static addImageFromBuffer(file: File, buffer: Buffer, width?: number, height?: number, drawingOptions?: IDrawingOptions): Image {
-        // Workaround to expose id without exposing to API
-        const exposedFile = (file as {}) as IHackedFile;
-        const mediaData = file.Media.addMediaFromBuffer(
-            `${Media.generateId()}.png`,
-            buffer,
-            exposedFile.currentRelationshipId++,
-            width,
-            height,
-        );
-=======
-    public static addImage(file: File, buffer: Buffer | string | Uint8Array | ArrayBuffer, width?: number, height?: number): Image {
+    public static addImage(file: File, buffer: Buffer | string | Uint8Array | ArrayBuffer, width?: number, height?: number, drawingOptions?: IDrawingOptions): Image {
         // Workaround to expose id without exposing to API
         const exposedFile = (file as {}) as IHackedFile;
         const mediaData = file.Media.addMedia(buffer, exposedFile.currentRelationshipId++, width, height);
->>>>>>> 0f6f79eb
         file.DocumentRelationships.createRelationship(
             mediaData.referenceId,
             "http://schemas.openxmlformats.org/officeDocument/2006/relationships/image",
