// http://officeopenxml.com/WPtext.php
import { Break } from "./break";
import { Caps, SmallCaps } from "./caps";
import { Begin, End, Separate } from "./field";
import {
    Bold,
    BoldComplexScript,
    Color,
    DoubleStrike,
    Highlight,
    HighlightComplexScript,
    Italics,
    ItalicsComplexScript,
    RightToLeft,
    Shadow,
    ShadowComplexScript,
    Size,
    SizeComplexScript,
    Strike,
} from "./formatting";
import { NumberOfPages, Page } from "./page-number";
import { RunProperties } from "./properties";
import { RunFonts } from "./run-fonts";
import { SubScript, SuperScript } from "./script";
import { Style } from "./style";
import { Tab } from "./tab";
import { Underline, UnderlineType } from "./underline";

import { XmlComponent } from "file/xml-components";

export interface IRunOptions {
    readonly bold?: true;
    readonly italics?: true;
    readonly underline?: {
        readonly color?: string;
        readonly type?: UnderlineType;
    };
    readonly color?: string;
    readonly size?: number;
    readonly rightToLeft?: boolean;
    readonly smallCaps?: boolean;
    readonly allCaps?: boolean;
    readonly strike?: boolean;
    readonly doubleStrike?: boolean;
    readonly subScript?: boolean;
    readonly superScript?: boolean;
    readonly style?: string;
    readonly font?: {
        readonly name: string;
        readonly hint?: string;
    };
}

export class Run extends XmlComponent {
    protected readonly properties: RunProperties;

    constructor(options: IRunOptions) {
        super("w:r");
        this.properties = new RunProperties();
        this.root.push(this.properties);

        if (options.bold) {
            this.properties.push(new Bold());
            this.properties.push(new BoldComplexScript());
        }

        if (options.italics) {
            this.properties.push(new Italics());
            this.properties.push(new ItalicsComplexScript());
        }

        if (options.underline) {
            this.properties.push(new Underline(options.underline.type, options.underline.color));
        }

        if (options.color) {
            this.properties.push(new Color(options.color));
        }

        if (options.size) {
            this.properties.push(new Size(options.size));
            this.properties.push(new SizeComplexScript(options.size));
        }

        if (options.rightToLeft) {
            this.properties.push(new RightToLeft());
        }

        if (options.smallCaps) {
            this.properties.push(new SmallCaps());
        }

        if (options.allCaps) {
            this.properties.push(new Caps());
        }

        if (options.strike) {
            this.properties.push(new Strike());
        }

        if (options.doubleStrike) {
            this.properties.push(new DoubleStrike());
        }

        if (options.subScript) {
            this.properties.push(new SubScript());
        }

        if (options.superScript) {
            this.properties.push(new SuperScript());
        }

        if (options.style) {
            this.properties.push(new Style(options.style));
        }

        if (options.font) {
            this.properties.push(new RunFonts(options.font.name, options.font.hint));
        }
    }

    public break(): Run {
        this.root.splice(1, 0, new Break());
        return this;
    }

    public tab(): Run {
        this.root.splice(1, 0, new Tab());
        return this;
    }

    public pageNumber(): Run {
        this.root.push(new Begin());
        this.root.push(new Page());
        this.root.push(new Separate());
        this.root.push(new End());
        return this;
    }

    public numberOfTotalPages(): Run {
        this.root.push(new Begin());
        this.root.push(new NumberOfPages());
        this.root.push(new Separate());
        this.root.push(new End());
        return this;
    }
<<<<<<< HEAD
=======

    public smallCaps(): Run {
        this.properties.push(new SmallCaps());
        return this;
    }

    public allCaps(): Run {
        this.properties.push(new Caps());
        return this;
    }

    public strike(): Run {
        this.properties.push(new Strike());
        return this;
    }

    public doubleStrike(): Run {
        this.properties.push(new DoubleStrike());
        return this;
    }

    public subScript(): Run {
        this.properties.push(new SubScript());
        return this;
    }

    public superScript(): Run {
        this.properties.push(new SuperScript());
        return this;
    }

    public font(fontName: string, hint?: string | undefined): Run {
        this.properties.push(new RunFonts(fontName, hint));
        return this;
    }

    public style(styleId: string): Run {
        this.properties.push(new Style(styleId));
        return this;
    }

    public highlight(color: string): Run {
        this.properties.push(new Highlight(color));
        this.properties.push(new HighlightComplexScript(color));
        return this;
    }

    public shadow(value: string, fill: string, color: string): Run {
        this.properties.push(new Shadow(value, fill, color));
        this.properties.push(new ShadowComplexScript(value, fill, color));
        return this;
    }
>>>>>>> 2a5e3729
}<|MERGE_RESOLUTION|>--- conflicted
+++ resolved
@@ -144,8 +144,6 @@
         this.root.push(new End());
         return this;
     }
-<<<<<<< HEAD
-=======
 
     public smallCaps(): Run {
         this.properties.push(new SmallCaps());
@@ -198,5 +196,4 @@
         this.properties.push(new ShadowComplexScript(value, fill, color));
         return this;
     }
->>>>>>> 2a5e3729
 }