// http://officeopenxml.com/WPparagraph.php
import { FootnoteReferenceRun } from "file/footnotes/footnote/run/reference-run";
import { IMediaData } from "file/media";
import { Num } from "file/numbering/num";
import { XmlComponent } from "file/xml-components";

import { Alignment } from "./formatting/alignment";
import { ThematicBreak } from "./formatting/border";
import { Indent } from "./formatting/indent";
import { KeepLines, KeepNext } from "./formatting/keep";
import { PageBreak, PageBreakBefore } from "./formatting/page-break";
import { ISpacingProperties, Spacing } from "./formatting/spacing";
import { Style } from "./formatting/style";
import { CenterTabStop, LeftTabStop, MaxRightTabStop, RightTabStop } from "./formatting/tab-stop";
import { NumberProperties } from "./formatting/unordered-list";
<<<<<<< HEAD
import { Bidi} from "./formatting/bidi"
import { Hyperlink } from "./links";
=======
import { Bookmark, Hyperlink } from "./links";
>>>>>>> e02e54db
import { ParagraphProperties } from "./properties";
import { PictureRun, Run, TextRun } from "./run";

export class Paragraph extends XmlComponent {
    private properties: ParagraphProperties;

    constructor(text?: string) {
        super("w:p");
        this.properties = new ParagraphProperties();
        this.root.push(this.properties);
        if (text !== undefined) {
            this.root.push(new TextRun(text));
        }
    }

    public addRun(run: Run): Paragraph {
        this.root.push(run);
        return this;
    }

    public addHyperLink(hyperlink: Hyperlink): Paragraph {
        this.root.push(hyperlink);
        return this;
    }

    public addBookmark(bookmark: Bookmark): Paragraph {
        // Bookmarks by spec have three components, a start, text, and end
        this.root.push(bookmark.start);
        this.root.push(bookmark.text);
        this.root.push(bookmark.end);
        return this;
    }

    public createTextRun(text: string): TextRun {
        const run = new TextRun(text);
        this.addRun(run);
        return run;
    }

    public createPictureRun(imageData: IMediaData): PictureRun {
        const run = new PictureRun(imageData);
        this.addRun(run);
        return run;
    }

    public heading1(): Paragraph {
        this.properties.push(new Style("Heading1"));
        return this;
    }

    public heading2(): Paragraph {
        this.properties.push(new Style("Heading2"));
        return this;
    }

    public heading3(): Paragraph {
        this.properties.push(new Style("Heading3"));
        return this;
    }

    public heading4(): Paragraph {
        this.properties.push(new Style("Heading4"));
        return this;
    }

    public heading5(): Paragraph {
        this.properties.push(new Style("Heading5"));
        return this;
    }

    public heading6(): Paragraph {
        this.properties.push(new Style("Heading6"));
        return this;
    }

    public title(): Paragraph {
        this.properties.push(new Style("Title"));
        return this;
    }

    public center(): Paragraph {
        this.properties.push(new Alignment("center"));
        return this;
    }

    public left(): Paragraph {
        this.properties.push(new Alignment("left"));
        return this;
    }

    public right(): Paragraph {
        this.properties.push(new Alignment("right"));
        return this;
    }

    public justified(): Paragraph {
        this.properties.push(new Alignment("both"));
        return this;
    }

    public thematicBreak(): Paragraph {
        this.properties.push(new ThematicBreak());
        return this;
    }

    public pageBreak(): Paragraph {
        this.root.push(new PageBreak());
        return this;
    }

    public pageBreakBefore(): Paragraph {
        this.properties.push(new PageBreakBefore());
        return this;
    }

    public maxRightTabStop(): Paragraph {
        this.properties.push(new MaxRightTabStop());
        return this;
    }

    public leftTabStop(position: number): Paragraph {
        this.properties.push(new LeftTabStop(position));
        return this;
    }

    public rightTabStop(position: number): Paragraph {
        this.properties.push(new RightTabStop(position));
        return this;
    }

    public centerTabStop(position: number): Paragraph {
        this.properties.push(new CenterTabStop(position));
        return this;
    }

    public bullet(indentLevel: number = 0): Paragraph {
        this.properties.push(new Style("ListParagraph"));
        this.properties.push(new NumberProperties(1, indentLevel));
        return this;
    }

    public setNumbering(numbering: Num, indentLevel: number): Paragraph {
        this.properties.push(new Style("ListParagraph"));
        this.properties.push(new NumberProperties(numbering.id, indentLevel));
        return this;
    }

    public setCustomNumbering(numberId: number, indentLevel: number): Paragraph {
        this.properties.push(new NumberProperties(numberId, indentLevel));
        return this;
    }

    public style(styleId: string): Paragraph {
        this.properties.push(new Style(styleId));
        return this;
    }

    public indent(attrs: object): Paragraph {
        this.properties.push(new Indent(attrs));
        return this;
    }

    public spacing(params: ISpacingProperties): Paragraph {
        this.properties.push(new Spacing(params));
        return this;
    }

    public keepNext(): Paragraph {
        this.properties.push(new KeepNext());
        return this;
    }

    public keepLines(): Paragraph {
        this.properties.push(new KeepLines());
        return this;
    }

    public referenceFootnote(id: number): Paragraph {
        this.root.push(new FootnoteReferenceRun(id));
        return this;
    }

    public addRunToFront(run: Run): Paragraph {
        this.root.splice(1, 0, run);
        return this;
    }

    public bidi(): Paragraph {
        this.properties.push(new Bidi());
        return this;
    }
}<|MERGE_RESOLUTION|>--- conflicted
+++ resolved
@@ -13,12 +13,8 @@
 import { Style } from "./formatting/style";
 import { CenterTabStop, LeftTabStop, MaxRightTabStop, RightTabStop } from "./formatting/tab-stop";
 import { NumberProperties } from "./formatting/unordered-list";
-<<<<<<< HEAD
 import { Bidi} from "./formatting/bidi"
-import { Hyperlink } from "./links";
-=======
 import { Bookmark, Hyperlink } from "./links";
->>>>>>> e02e54db
 import { ParagraphProperties } from "./properties";
 import { PictureRun, Run, TextRun } from "./run";
 
