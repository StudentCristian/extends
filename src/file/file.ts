--- conflicted
+++ resolved
@@ -2,11 +2,7 @@
 import { ContentTypes } from "./content-types/content-types";
 import { CoreProperties, IPropertiesOptions } from "./core-properties";
 import { Document } from "./document";
-<<<<<<< HEAD
 import { FooterReferenceType, HeaderReference, HeaderReferenceType } from "./document/body/section-properties";
-import { SectionPropertiesOptions } from "./document/body/section-properties/section-properties";
-=======
->>>>>>> 3da0bb38
 import { FooterWrapper } from "./footer-wrapper";
 import { FootNotes } from "./footnotes";
 import { HeaderWrapper } from "./header-wrapper";
@@ -18,11 +14,7 @@
 import { ExternalStylesFactory } from "./styles/external-styles-factory";
 import { DefaultStylesFactory } from "./styles/factory";
 import { Table } from "./table";
-<<<<<<< HEAD
-=======
-import { IMediaData } from "index";
 import { FooterReferenceType, HeaderReferenceType, SectionPropertiesOptions } from "./document/body/section-properties";
->>>>>>> 3da0bb38
 
 export class File {
     private readonly document: Document;
