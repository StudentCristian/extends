import { expect } from "chai";

import { Formatter } from "export/formatter";

import { Run } from "./";
import { UnderlineType } from "./underline";

describe("Run", () => {
    describe("#bold()", () => {
        it("it should add bold to the properties", () => {
<<<<<<< HEAD
            const run = new Run({
                bold: true,
            });
            const newJson = Utility.jsonify(run);
            assert.equal(newJson.root[0].root[0].rootKey, "w:b");
            assert.equal(newJson.root[0].root[1].rootKey, "w:bCs");
=======
            run.bold();
            const tree = new Formatter().format(run);
            expect(tree).to.deep.equal({
                "w:r": [
                    {
                        "w:rPr": [
                            { "w:b": { _attr: { "w:val": true } } },
                            {
                                "w:bCs": {
                                    _attr: {
                                        "w:val": true,
                                    },
                                },
                            },
                        ],
                    },
                ],
            });
>>>>>>> 9e8d67c4
        });
    });

    describe("#italics()", () => {
        it("it should add italics to the properties", () => {
<<<<<<< HEAD
            const run = new Run({
                italics: true,
            });
            const newJson = Utility.jsonify(run);
            assert.equal(newJson.root[0].root[0].rootKey, "w:i");
            assert.equal(newJson.root[0].root[1].rootKey, "w:iCs");
=======
            run.italics();
            const tree = new Formatter().format(run);
            expect(tree).to.deep.equal({
                "w:r": [
                    {
                        "w:rPr": [
                            { "w:i": { _attr: { "w:val": true } } },
                            {
                                "w:iCs": {
                                    _attr: {
                                        "w:val": true,
                                    },
                                },
                            },
                        ],
                    },
                ],
            });
>>>>>>> 9e8d67c4
        });
    });

    describe("#underline()", () => {
        it("should default to 'single' and no color", () => {
            const run = new Run({
                underline: {},
            });
            const tree = new Formatter().format(run);
            expect(tree).to.deep.equal({
                "w:r": [{ "w:rPr": [{ "w:u": { _attr: { "w:val": "single" } } }] }],
            });
        });

        it("should set the style type and color if given", () => {
            const run = new Run({
                underline: {
                    type: UnderlineType.DOUBLE,
                    color: "990011",
                },
            });
            const tree = new Formatter().format(run);
            expect(tree).to.deep.equal({
                "w:r": [{ "w:rPr": [{ "w:u": { _attr: { "w:val": "double", "w:color": "990011" } } }] }],
            });
        });
    });

    describe("#smallCaps()", () => {
        it("it should add smallCaps to the properties", () => {
<<<<<<< HEAD
            const run = new Run({
                smallCaps: true,
            });
            const newJson = Utility.jsonify(run);
            assert.equal(newJson.root[0].root[0].rootKey, "w:smallCaps");
=======
            run.smallCaps();
            const tree = new Formatter().format(run);
            expect(tree).to.deep.equal({
                "w:r": [{ "w:rPr": [{ "w:smallCaps": {} }] }],
            });
>>>>>>> 9e8d67c4
        });
    });

    describe("#caps()", () => {
        it("it should add caps to the properties", () => {
<<<<<<< HEAD
            const run = new Run({
                allCaps: true,
            });
            const newJson = Utility.jsonify(run);
            assert.equal(newJson.root[0].root[0].rootKey, "w:caps");
=======
            run.allCaps();
            const tree = new Formatter().format(run);
            expect(tree).to.deep.equal({
                "w:r": [{ "w:rPr": [{ "w:caps": {} }] }],
            });
>>>>>>> 9e8d67c4
        });
    });

    describe("#strike()", () => {
        it("it should add strike to the properties", () => {
<<<<<<< HEAD
            const run = new Run({
                strike: true,
            });
            const newJson = Utility.jsonify(run);
            assert.equal(newJson.root[0].root[0].rootKey, "w:strike");
=======
            run.strike();
            const tree = new Formatter().format(run);
            expect(tree).to.deep.equal({
                "w:r": [{ "w:rPr": [{ "w:strike": { _attr: { "w:val": true } } }] }],
            });
>>>>>>> 9e8d67c4
        });
    });

    describe("#doubleStrike()", () => {
        it("it should add caps to the properties", () => {
<<<<<<< HEAD
            const run = new Run({
                doubleStrike: true,
            });
            const newJson = Utility.jsonify(run);
            assert.equal(newJson.root[0].root[0].rootKey, "w:dstrike");
=======
            run.doubleStrike();
            const tree = new Formatter().format(run);
            expect(tree).to.deep.equal({
                "w:r": [{ "w:rPr": [{ "w:dstrike": { _attr: { "w:val": true } } }] }],
            });
>>>>>>> 9e8d67c4
        });
    });

    describe("#break()", () => {
        it("it should add break to the run", () => {
            const run = new Run({});
            run.break();
            const tree = new Formatter().format(run);
            expect(tree).to.deep.equal({
                "w:r": [{ "w:br": {} }],
            });
        });
    });

    describe("#tab()", () => {
        it("it should add break to the run", () => {
            const run = new Run({});
            run.tab();
            const tree = new Formatter().format(run);
            expect(tree).to.deep.equal({
                "w:r": [{ "w:tab": {} }],
            });
        });
    });

    describe("#font()", () => {
        it("should set the font as named", () => {
            const run = new Run({
                font: {
                    name: "Times",
                },
            });
            const tree = new Formatter().format(run);
            expect(tree).to.deep.equal({
                "w:r": [
                    {
                        "w:rPr": [
                            { "w:rFonts": { _attr: { "w:ascii": "Times", "w:cs": "Times", "w:eastAsia": "Times", "w:hAnsi": "Times" } } },
                        ],
                    },
                ],
            });
        });
    });

    describe("#color", () => {
        it("should set the run to the color given", () => {
            const run = new Run({
                color: "001122",
            });
            const tree = new Formatter().format(run);
            expect(tree).to.deep.equal({
                "w:r": [{ "w:rPr": [{ "w:color": { _attr: { "w:val": "001122" } } }] }],
            });
        });
    });

    describe("#size", () => {
        it("should set the run to the given size", () => {
            const run = new Run({
                size: 24,
            });
            const tree = new Formatter().format(run);
            expect(tree).to.deep.equal({
                "w:r": [
                    {
                        "w:rPr": [{ "w:sz": { _attr: { "w:val": 24 } } }, { "w:szCs": { _attr: { "w:val": 24 } } }],
                    },
                ],
            });
        });
    });

    describe("#rtl", () => {
        it("should set the run to the RTL mode", () => {
            const run = new Run({
                rightToLeft: true,
            });
            const tree = new Formatter().format(run);
            expect(tree).to.deep.equal({
                "w:r": [{ "w:rPr": [{ "w:rtl": { _attr: { "w:val": true } } }] }],
            });
        });
    });

    describe("#numberOfTotalPages", () => {
        it("should set the run to the RTL mode", () => {
            const run = new Run({});
            run.numberOfTotalPages();
            const tree = new Formatter().format(run);
            expect(tree).to.deep.equal({
                "w:r": [
                    { "w:fldChar": { _attr: { "w:fldCharType": "begin" } } },
                    { "w:instrText": [{ _attr: { "xml:space": "preserve" } }, "NUMPAGES"] },
                    { "w:fldChar": { _attr: { "w:fldCharType": "separate" } } },
                    { "w:fldChar": { _attr: { "w:fldCharType": "end" } } },
                ],
            });
        });
    });

    describe("#pageNumber", () => {
        it("should set the run to the RTL mode", () => {
            const run = new Run({});
            run.pageNumber();
            const tree = new Formatter().format(run);
            expect(tree).to.deep.equal({
                "w:r": [
                    { "w:fldChar": { _attr: { "w:fldCharType": "begin" } } },
                    { "w:instrText": [{ _attr: { "xml:space": "preserve" } }, "PAGE"] },
                    { "w:fldChar": { _attr: { "w:fldCharType": "separate" } } },
                    { "w:fldChar": { _attr: { "w:fldCharType": "end" } } },
                ],
            });
        });
    });

    describe("#style", () => {
        it("should set the style to the given styleId", () => {
            const run = new Run({
                style: "myRunStyle",
            });
            const tree = new Formatter().format(run);
            expect(tree).to.deep.equal({
                "w:r": [{ "w:rPr": [{ "w:rStyle": { _attr: { "w:val": "myRunStyle" } } }] }],
            });
        });
    });
});<|MERGE_RESOLUTION|>--- conflicted
+++ resolved
@@ -8,15 +8,9 @@
 describe("Run", () => {
     describe("#bold()", () => {
         it("it should add bold to the properties", () => {
-<<<<<<< HEAD
             const run = new Run({
                 bold: true,
             });
-            const newJson = Utility.jsonify(run);
-            assert.equal(newJson.root[0].root[0].rootKey, "w:b");
-            assert.equal(newJson.root[0].root[1].rootKey, "w:bCs");
-=======
-            run.bold();
             const tree = new Formatter().format(run);
             expect(tree).to.deep.equal({
                 "w:r": [
@@ -34,21 +28,14 @@
                     },
                 ],
             });
->>>>>>> 9e8d67c4
         });
     });
 
     describe("#italics()", () => {
         it("it should add italics to the properties", () => {
-<<<<<<< HEAD
             const run = new Run({
                 italics: true,
             });
-            const newJson = Utility.jsonify(run);
-            assert.equal(newJson.root[0].root[0].rootKey, "w:i");
-            assert.equal(newJson.root[0].root[1].rootKey, "w:iCs");
-=======
-            run.italics();
             const tree = new Formatter().format(run);
             expect(tree).to.deep.equal({
                 "w:r": [
@@ -66,7 +53,6 @@
                     },
                 ],
             });
->>>>>>> 9e8d67c4
         });
     });
 
@@ -97,73 +83,49 @@
 
     describe("#smallCaps()", () => {
         it("it should add smallCaps to the properties", () => {
-<<<<<<< HEAD
             const run = new Run({
                 smallCaps: true,
             });
-            const newJson = Utility.jsonify(run);
-            assert.equal(newJson.root[0].root[0].rootKey, "w:smallCaps");
-=======
-            run.smallCaps();
             const tree = new Formatter().format(run);
             expect(tree).to.deep.equal({
                 "w:r": [{ "w:rPr": [{ "w:smallCaps": {} }] }],
             });
->>>>>>> 9e8d67c4
         });
     });
 
     describe("#caps()", () => {
         it("it should add caps to the properties", () => {
-<<<<<<< HEAD
             const run = new Run({
                 allCaps: true,
             });
-            const newJson = Utility.jsonify(run);
-            assert.equal(newJson.root[0].root[0].rootKey, "w:caps");
-=======
-            run.allCaps();
             const tree = new Formatter().format(run);
             expect(tree).to.deep.equal({
                 "w:r": [{ "w:rPr": [{ "w:caps": {} }] }],
             });
->>>>>>> 9e8d67c4
         });
     });
 
     describe("#strike()", () => {
         it("it should add strike to the properties", () => {
-<<<<<<< HEAD
             const run = new Run({
                 strike: true,
             });
-            const newJson = Utility.jsonify(run);
-            assert.equal(newJson.root[0].root[0].rootKey, "w:strike");
-=======
-            run.strike();
             const tree = new Formatter().format(run);
             expect(tree).to.deep.equal({
                 "w:r": [{ "w:rPr": [{ "w:strike": { _attr: { "w:val": true } } }] }],
             });
->>>>>>> 9e8d67c4
         });
     });
 
     describe("#doubleStrike()", () => {
         it("it should add caps to the properties", () => {
-<<<<<<< HEAD
             const run = new Run({
                 doubleStrike: true,
             });
-            const newJson = Utility.jsonify(run);
-            assert.equal(newJson.root[0].root[0].rootKey, "w:dstrike");
-=======
-            run.doubleStrike();
             const tree = new Formatter().format(run);
             expect(tree).to.deep.equal({
                 "w:r": [{ "w:rPr": [{ "w:dstrike": { _attr: { "w:val": true } } }] }],
             });
->>>>>>> 9e8d67c4
         });
     });
 
