--- conflicted
+++ resolved
@@ -1,11 +1,6 @@
 {
-<<<<<<< HEAD
   "name": "docx",
   "version": "3.4.0",
-=======
-  "name": "docx-h4",
-  "version": "3.2.8",
->>>>>>> 84e298e7
   "description": "Generate .docx documents with JavaScript (formerly Office-Clippy)",
   "main": "build/index.js",
   "scripts": {
@@ -29,7 +24,7 @@
   ],
   "repository": {
     "type": "git",
-    "url": "git+https://github.com:h4buli/docx.git"
+    "url": "git+https://github.com/dolanmiu/docx.git"
   },
   "keywords": [
     "docx",
@@ -48,13 +43,20 @@
     "@types/archiver": "^2.1.0",
     "@types/express": "^4.0.35",
     "@types/image-size": "0.0.29",
+    "@types/request-promise": "^4.1.41",
     "archiver": "^2.1.1",
     "fast-xml-parser": "^3.3.6",
     "image-size": "^0.6.2",
+    "request": "^2.83.0",
+    "request-promise": "^4.2.2",
     "xml": "^1.0.1"
   },
-  "author": "Igor Bulovski",
+  "author": "Dolan Miu",
   "license": "MIT",
+  "bugs": {
+    "url": "https://github.com/dolanmiu/docx/issues"
+  },
+  "homepage": "https://github.com/dolanmiu/docx#readme",
   "devDependencies": {
     "@types/chai": "^3.4.35",
     "@types/mocha": "^2.2.39",
