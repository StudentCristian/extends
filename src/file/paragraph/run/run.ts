// http://officeopenxml.com/WPtext.php
import { ShadingType } from "file/table";
import { XmlComponent } from "file/xml-components";

import { Break } from "./break";
import { Caps, SmallCaps } from "./caps";
import { Begin, End, Separate } from "./field";
import {
    Bold,
    BoldComplexScript,
    Color,
    DoubleStrike,
    Highlight,
    HighlightComplexScript,
    Italics,
    ItalicsComplexScript,
    RightToLeft,
    Shading,
    ShadowComplexScript,
    Size,
    SizeComplexScript,
    Strike,
} from "./formatting";
import { NumberOfPages, NumberOfPagesSection, Page } from "./page-number";
import { RunProperties } from "./properties";
import { RunFonts } from "./run-fonts";
import { SubScript, SuperScript } from "./script";
import { Style } from "./style";
import { Tab } from "./tab";
import { Underline, UnderlineType } from "./underline";

export interface IRunOptions {
    readonly bold?: true;
    readonly italics?: true;
    readonly underline?: {
        readonly color?: string;
        readonly type?: UnderlineType;
    };
    readonly color?: string;
    readonly size?: number;
    readonly rightToLeft?: boolean;
    readonly smallCaps?: boolean;
    readonly allCaps?: boolean;
    readonly strike?: boolean;
    readonly doubleStrike?: boolean;
    readonly subScript?: boolean;
    readonly superScript?: boolean;
    readonly style?: string;
    readonly font?: {
        readonly name: string;
        readonly hint?: string;
    };
    readonly highlight?: string;
    readonly shading?: {
        readonly type: ShadingType;
        readonly fill: string;
        readonly color: string;
    };
}

export class Run extends XmlComponent {
    protected readonly properties: RunProperties;

    constructor(options: IRunOptions) {
        super("w:r");
        this.properties = new RunProperties();
        this.root.push(this.properties);

        if (options.bold) {
            this.properties.push(new Bold());
            this.properties.push(new BoldComplexScript());
        }

        if (options.italics) {
            this.properties.push(new Italics());
            this.properties.push(new ItalicsComplexScript());
        }

        if (options.underline) {
            this.properties.push(new Underline(options.underline.type, options.underline.color));
        }

        if (options.color) {
            this.properties.push(new Color(options.color));
        }

        if (options.size) {
            this.properties.push(new Size(options.size));
            this.properties.push(new SizeComplexScript(options.size));
        }

        if (options.rightToLeft) {
            this.properties.push(new RightToLeft());
        }

        if (options.smallCaps) {
            this.properties.push(new SmallCaps());
        }

        if (options.allCaps) {
            this.properties.push(new Caps());
        }

        if (options.strike) {
            this.properties.push(new Strike());
        }

        if (options.doubleStrike) {
            this.properties.push(new DoubleStrike());
        }

        if (options.subScript) {
            this.properties.push(new SubScript());
        }

        if (options.superScript) {
            this.properties.push(new SuperScript());
        }

        if (options.style) {
            this.properties.push(new Style(options.style));
        }

        if (options.font) {
            this.properties.push(new RunFonts(options.font.name, options.font.hint));
        }

        if (options.highlight) {
            this.properties.push(new Highlight(options.highlight));
            this.properties.push(new HighlightComplexScript(options.highlight));
        }

        if (options.shading) {
            this.properties.push(new Shading(options.shading.type, options.shading.fill, options.shading.color));
            this.properties.push(new ShadowComplexScript(options.shading.type, options.shading.fill, options.shading.color));
        }
    }

    public break(): Run {
        this.root.splice(1, 0, new Break());
        return this;
    }

    public tab(): Run {
        this.root.splice(1, 0, new Tab());
        return this;
    }

    public pageNumber(): Run {
        this.root.push(new Begin());
        this.root.push(new Page());
        this.root.push(new Separate());
        this.root.push(new End());
        return this;
    }

    public numberOfTotalPages(): Run {
        this.root.push(new Begin());
        this.root.push(new NumberOfPages());
        this.root.push(new Separate());
        this.root.push(new End());
        return this;
    }
<<<<<<< HEAD

    public numberOfTotalPagesSection(): Run {
        this.root.push(new Begin());
        this.root.push(new NumberOfPagesSection());
        this.root.push(new Separate());
        this.root.push(new End());
        return this;
    }

    public smallCaps(): Run {
        this.properties.push(new SmallCaps());
        return this;
    }

    public allCaps(): Run {
        this.properties.push(new Caps());
        return this;
    }

    public strike(): Run {
        this.properties.push(new Strike());
        return this;
    }

    public doubleStrike(): Run {
        this.properties.push(new DoubleStrike());
        return this;
    }

    public subScript(): Run {
        this.properties.push(new SubScript());
        return this;
    }

    public superScript(): Run {
        this.properties.push(new SuperScript());
        return this;
    }

    public font(fontName: string, hint?: string | undefined): Run {
        this.properties.push(new RunFonts(fontName, hint));
        return this;
    }

    public style(styleId: string): Run {
        this.properties.push(new Style(styleId));
        return this;
    }
=======
>>>>>>> b52a4ada
}<|MERGE_RESOLUTION|>--- conflicted
+++ resolved
@@ -161,7 +161,6 @@
         this.root.push(new End());
         return this;
     }
-<<<<<<< HEAD
 
     public numberOfTotalPagesSection(): Run {
         this.root.push(new Begin());
@@ -170,46 +169,4 @@
         this.root.push(new End());
         return this;
     }
-
-    public smallCaps(): Run {
-        this.properties.push(new SmallCaps());
-        return this;
-    }
-
-    public allCaps(): Run {
-        this.properties.push(new Caps());
-        return this;
-    }
-
-    public strike(): Run {
-        this.properties.push(new Strike());
-        return this;
-    }
-
-    public doubleStrike(): Run {
-        this.properties.push(new DoubleStrike());
-        return this;
-    }
-
-    public subScript(): Run {
-        this.properties.push(new SubScript());
-        return this;
-    }
-
-    public superScript(): Run {
-        this.properties.push(new SuperScript());
-        return this;
-    }
-
-    public font(fontName: string, hint?: string | undefined): Run {
-        this.properties.push(new RunFonts(fontName, hint));
-        return this;
-    }
-
-    public style(styleId: string): Run {
-        this.properties.push(new Style(styleId));
-        return this;
-    }
-=======
->>>>>>> b52a4ada
 }