--- conflicted
+++ resolved
@@ -4,37 +4,13 @@
 import { DrawingOptions } from "../../drawing/drawing";
 
 export class PictureRun extends Run {
-<<<<<<< HEAD
-    private drawing: Drawing;
-
-    constructor(imageData: IMediaData) {
-=======
     constructor(imageData: IMediaData, drawingOptions?: DrawingOptions) {
->>>>>>> b8b5d186
         super();
 
         if (imageData === undefined) {
             throw new Error("imageData cannot be undefined");
         }
 
-<<<<<<< HEAD
-        this.drawing = new Drawing(imageData);
-
-        this.root.push(this.drawing);
-    }
-
-    public scale(factorX: number, factorY?: number): void {
-        if (!factorX) {
-            factorX = 1;
-        }
-
-        if (!factorY) {
-            factorY = factorX;
-        }
-
-        this.drawing.scale(factorX, factorY);
-=======
         this.root.push(new Drawing(imageData, drawingOptions));
->>>>>>> b8b5d186
     }
 }