import { IMediaData } from "file/media";
import { XmlComponent } from "file/xml-components";
<<<<<<< HEAD
=======

>>>>>>> 071a8ea9
import { FooterReferenceType } from "./document";
import { Footer } from "./footer/footer";
import { Image, IMediaData, Media } from "./media";
import { ImageParagraph, Paragraph } from "./paragraph";
import { Relationships } from "./relationships";
import { Table } from "./table";

export interface IDocumentFooter {
    footer: FooterWrapper;
    type: FooterReferenceType;
}

export class FooterWrapper {
    private readonly footer: Footer;
    private readonly relationships: Relationships;
    private readonly media: Media;

<<<<<<< HEAD
    constructor(referenceId: number, initContent?: XmlComponent) {
        this.media = new Media();
=======
    constructor(private readonly media: Media, referenceId: number, initContent?: XmlComponent) {
>>>>>>> 071a8ea9
        this.footer = new Footer(referenceId, initContent);
        this.relationships = new Relationships();
    }

    public addParagraph(paragraph: Paragraph): void {
        this.footer.addParagraph(paragraph);
    }

    public createParagraph(text?: string): Paragraph {
        const para = new Paragraph(text);
        this.addParagraph(para);
        return para;
    }

    public addTable(table: Table): void {
        this.footer.addTable(table);
    }

    public createTable(rows: number, cols: number): Table {
        return this.footer.createTable(rows, cols);
    }

    public addChildElement(childElement: XmlComponent): void {
        this.footer.addChildElement(childElement);
    }

    public addImageRelationship(image: Buffer, refId: number, width?: number, height?: number): IMediaData {
        const mediaData = this.media.addMedia(image, refId, width, height);
        this.relationships.createRelationship(
            refId,
            "http://schemas.openxmlformats.org/officeDocument/2006/relationships/image",
            `media/${mediaData.fileName}`,
        );
        return mediaData;
    }

    public addHyperlinkRelationship(target: string, refId: number, targetMode?: "External" | undefined): void {
        this.relationships.createRelationship(
            refId,
            "http://schemas.openxmlformats.org/officeDocument/2006/relationships/hyperlink",
            target,
            targetMode,
        );
    }

<<<<<<< HEAD
    public createImage(image: Buffer, width?: number, height?: number): void {
        const mediaData = this.addImageRelationship(image, this.relationships.RelationshipCount, width, height);
=======
    public createImage(image: Buffer | string | Uint8Array | ArrayBuffer, width?: number, height?: number): void {
        // TODO
        // tslint:disable-next-line:no-any
        const mediaData = this.addImageRelationship(image as any, this.relationships.RelationshipCount, width, height);
>>>>>>> 071a8ea9
        this.addImage(new Image(new ImageParagraph(mediaData)));
    }

    public addImage(image: Image): FooterWrapper {
        this.footer.addParagraph(image.Paragraph);
        return this;
    }

    public get Footer(): Footer {
        return this.footer;
    }

    public get Relationships(): Relationships {
        return this.relationships;
    }

    public get Media(): Media {
        return this.media;
    }
}<|MERGE_RESOLUTION|>--- conflicted
+++ resolved
@@ -1,9 +1,5 @@
-import { IMediaData } from "file/media";
 import { XmlComponent } from "file/xml-components";
-<<<<<<< HEAD
-=======
 
->>>>>>> 071a8ea9
 import { FooterReferenceType } from "./document";
 import { Footer } from "./footer/footer";
 import { Image, IMediaData, Media } from "./media";
@@ -19,14 +15,8 @@
 export class FooterWrapper {
     private readonly footer: Footer;
     private readonly relationships: Relationships;
-    private readonly media: Media;
 
-<<<<<<< HEAD
-    constructor(referenceId: number, initContent?: XmlComponent) {
-        this.media = new Media();
-=======
     constructor(private readonly media: Media, referenceId: number, initContent?: XmlComponent) {
->>>>>>> 071a8ea9
         this.footer = new Footer(referenceId, initContent);
         this.relationships = new Relationships();
     }
@@ -56,7 +46,7 @@
     public addImageRelationship(image: Buffer, refId: number, width?: number, height?: number): IMediaData {
         const mediaData = this.media.addMedia(image, refId, width, height);
         this.relationships.createRelationship(
-            refId,
+            mediaData.referenceId,
             "http://schemas.openxmlformats.org/officeDocument/2006/relationships/image",
             `media/${mediaData.fileName}`,
         );
@@ -72,15 +62,10 @@
         );
     }
 
-<<<<<<< HEAD
-    public createImage(image: Buffer, width?: number, height?: number): void {
-        const mediaData = this.addImageRelationship(image, this.relationships.RelationshipCount, width, height);
-=======
     public createImage(image: Buffer | string | Uint8Array | ArrayBuffer, width?: number, height?: number): void {
         // TODO
         // tslint:disable-next-line:no-any
         const mediaData = this.addImageRelationship(image as any, this.relationships.RelationshipCount, width, height);
->>>>>>> 071a8ea9
         this.addImage(new Image(new ImageParagraph(mediaData)));
     }
 
